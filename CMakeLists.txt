# CMake 2.8.8 required for OBJECT library target
cmake_minimum_required(VERSION 2.8)
project(Magnum)

include(CMakeDependentOption)

option(GCC46_COMPATIBILITY "Enable compatibility mode for GCC 4.6 (might disable some features)" OFF)

option(TARGET_GLES "Build for OpenGL ES instead of desktop OpenGL" OFF)
cmake_dependent_option(TARGET_GLES2 "Build for OpenGL ES 2" ON "TARGET_GLES" OFF)

# Parts of the library
option(WITH_EVERYTHING "Build everything (doesn't include contexts)" ON)
cmake_dependent_option(WITH_MESHTOOLS "Build MeshTools library" OFF "NOT WITH_EVERYTHING" ON)
cmake_dependent_option(WITH_PHYSICS "Build Physics library" OFF "NOT WITH_EVERYTHING" ON)
cmake_dependent_option(WITH_PRIMITIVES "Builf Primitives library" OFF "NOT WITH_EVERYTHING" ON)
cmake_dependent_option(WITH_SCENEGRAPH "Build SceneGraph library" OFF "NOT WITH_EVERYTHING;NOT WITH_PHYSICS" ON)
cmake_dependent_option(WITH_SHADERS "Build Shaders library" OFF "NOT WITH_EVERYTHING;NOT WITH_PHYSICS" ON)

option(WITH_GLXAPPLICATION "Build GlxApplication library" OFF)
cmake_dependent_option(WITH_XEGLAPPLICATION "Build XEglApplication library" OFF "TARGET_GLES" OFF)
cmake_dependent_option(WITH_GLUTAPPLICATION "Build GlutApplication library" OFF "NOT TARGET_GLES" OFF)
option(WITH_SDL2APPLICATION "Build Sdl2Application library" OFF)
if(${CMAKE_SYSTEM_NAME} STREQUAL NaCl)
    option(WITH_NACLAPPLICATION "Build NaClApplication library" OFF)
endif()
option(BUILD_TESTS "Build unit tests." OFF)

if(BUILD_TESTS)
    enable_testing()
endif()

set(CMAKE_MODULE_PATH ${CMAKE_MODULE_PATH} "${Magnum_SOURCE_DIR}/modules/")

<<<<<<< HEAD
if(${CMAKE_MAJOR_VERSION}.${CMAKE_MINOR_VERSION}.${CMAKE_PATCH_VERSION} VERSION_LESS 2.8.8)
    set(CMAKE_NO_OBJECT_TARGET 1)
    message(WARNING "CMake version < 2.8.8 is used, compilation with tests enabled will take a lot more time.")

    cmake_policy(SET CMP0017 NEW)
    set(CMAKE_MODULE_PATH ${CMAKE_MODULE_PATH} "${Magnum_SOURCE_DIR}/modules-compatibility/")
=======
# If targetting NaCl, set explicit OpenGL ES 2.0 support
if(${CMAKE_SYSTEM_NAME} STREQUAL NaCl)
    set(TARGET_GLES 1)
    set(TARGET_GLES2 1)
    set(MAGNUM_TARGET_NACL 1)
>>>>>>> 3308bcaa
endif()

# Check dependencies
find_package(Corrade REQUIRED)
if(NOT TARGET_GLES)
    find_package(OpenGL REQUIRED)
    find_package(GLEW REQUIRED)
else()
    find_package(OpenGLES2 REQUIRED)
endif()

# Configuration variables (saved later to corradeConfigure.h)
if(TARGET_GLES)
    set(MAGNUM_TARGET_GLES 1)
endif()
if(TARGET_GLES2)
    set(MAGNUM_TARGET_GLES2 1)
endif()
if(GCC46_COMPATIBILITY)
    set(MAGNUM_GCC46_COMPATIBILITY 1)
endif()

# Installation paths
set(MAGNUM_LIBRARY_INSTALL_DIR ${CMAKE_INSTALL_PREFIX}/lib${LIB_SUFFIX})
set(MAGNUM_CMAKE_MODULE_INSTALL_DIR ${CMAKE_ROOT}/Modules)
set(MAGNUM_INCLUDE_INSTALL_DIR ${CMAKE_INSTALL_PREFIX}/include/Magnum)

include_directories(${CMAKE_SOURCE_DIR}/external)

add_subdirectory(external)
add_subdirectory(modules)
add_subdirectory(src)<|MERGE_RESOLUTION|>--- conflicted
+++ resolved
@@ -32,20 +32,19 @@
 
 set(CMAKE_MODULE_PATH ${CMAKE_MODULE_PATH} "${Magnum_SOURCE_DIR}/modules/")
 
-<<<<<<< HEAD
 if(${CMAKE_MAJOR_VERSION}.${CMAKE_MINOR_VERSION}.${CMAKE_PATCH_VERSION} VERSION_LESS 2.8.8)
     set(CMAKE_NO_OBJECT_TARGET 1)
     message(WARNING "CMake version < 2.8.8 is used, compilation with tests enabled will take a lot more time.")
 
     cmake_policy(SET CMP0017 NEW)
     set(CMAKE_MODULE_PATH ${CMAKE_MODULE_PATH} "${Magnum_SOURCE_DIR}/modules-compatibility/")
-=======
+endif()
+
 # If targetting NaCl, set explicit OpenGL ES 2.0 support
 if(${CMAKE_SYSTEM_NAME} STREQUAL NaCl)
     set(TARGET_GLES 1)
     set(TARGET_GLES2 1)
     set(MAGNUM_TARGET_NACL 1)
->>>>>>> 3308bcaa
 endif()
 
 # Check dependencies
@@ -64,6 +63,10 @@
 if(TARGET_GLES2)
     set(MAGNUM_TARGET_GLES2 1)
 endif()
+
+if(CORRADE_GCC45_COMPATIBILITY)
+    set(GCC46_COMPATIBILITY 1)
+endif()
 if(GCC46_COMPATIBILITY)
     set(MAGNUM_GCC46_COMPATIBILITY 1)
 endif()
