/*
    This file is part of Magnum.

    Copyright © 2010, 2011, 2012, 2013, 2014
              Vladimír Vondruš <mosra@centrum.cz>

    Permission is hereby granted, free of charge, to any person obtaining a
    copy of this software and associated documentation files (the "Software"),
    to deal in the Software without restriction, including without limitation
    the rights to use, copy, modify, merge, publish, distribute, sublicense,
    and/or sell copies of the Software, and to permit persons to whom the
    Software is furnished to do so, subject to the following conditions:

    The above copyright notice and this permission notice shall be included
    in all copies or substantial portions of the Software.

    THE SOFTWARE IS PROVIDED "AS IS", WITHOUT WARRANTY OF ANY KIND, EXPRESS OR
    IMPLIED, INCLUDING BUT NOT LIMITED TO THE WARRANTIES OF MERCHANTABILITY,
    FITNESS FOR A PARTICULAR PURPOSE AND NONINFRINGEMENT. IN NO EVENT SHALL
    THE AUTHORS OR COPYRIGHT HOLDERS BE LIABLE FOR ANY CLAIM, DAMAGES OR OTHER
    LIABILITY, WHETHER IN AN ACTION OF CONTRACT, TORT OR OTHERWISE, ARISING
    FROM, OUT OF OR IN CONNECTION WITH THE SOFTWARE OR THE USE OR OTHER
    DEALINGS IN THE SOFTWARE.
*/

#include "DebugMessage.h"

#include <Corrade/Utility/Assert.h>

#include "Magnum/Context.h"
#include "Magnum/Extensions.h"
#include "Magnum/Implementation/State.h"
#include "Magnum/Implementation/DebugState.h"

namespace Magnum {

namespace {

<<<<<<< HEAD
void
=======
/** @todo Re-enable when extension wrangler is available for ES */
#ifndef MAGNUM_TARGET_GLES
>>>>>>> e1105300
#ifdef CORRADE_TARGET_WINDOWS
APIENTRY
#endif
callbackWrapper(GLenum source, GLenum type, GLuint id, GLenum severity, GLsizei length, const GLchar* message, const void* userParam) {
    Context::current()->state().debug->messageCallback(DebugMessage::Source(source), DebugMessage::Type(type), id, DebugMessage::Severity(severity), std::string(message, length), userParam);
}
#endif

void defaultCallback(const DebugMessage::Source source, const DebugMessage::Type type, const UnsignedInt id, const DebugMessage::Severity severity, const std::string& string, const void*) {
    switch(severity) {
        case DebugMessage::Severity::High:
            Error() << source << type << id << severity << "\n   " << string;
            break;

        case DebugMessage::Severity::Medium:
        case DebugMessage::Severity::Low:
            Warning() << source << type << id << severity << "\n   " << string;
            break;

        default: Debug() << source << type << id << severity << "\n   " << string;
    }
}

}

Int DebugMessage::maxLoggedMessages() {
    if(!Context::current()->isExtensionSupported<Extensions::GL::KHR::debug>())
        return 0;

    GLint& value = Context::current()->state().debug->maxLoggedMessages;

    if(value == 0) {
        #ifndef MAGNUM_TARGET_GLES
        glGetIntegerv(GL_MAX_DEBUG_LOGGED_MESSAGES, &value);
        #else
        glGetIntegerv(GL_MAX_DEBUG_LOGGED_MESSAGES_KHR, &value);
        #endif
    }

    return value;
}

Int DebugMessage::maxMessageLength() {
    if(!Context::current()->isExtensionSupported<Extensions::GL::KHR::debug>())
        return 0;

    GLint& value = Context::current()->state().debug->maxMessageLength;

    if(value == 0) {
        #ifndef MAGNUM_TARGET_GLES
        glGetIntegerv(GL_MAX_DEBUG_MESSAGE_LENGTH, &value);
        #else
        glGetIntegerv(GL_MAX_DEBUG_MESSAGE_LENGTH_KHR, &value);
        #endif
    }

    return value;
}

void DebugMessage::insert(const Source source, const Type type, const UnsignedInt id, const Severity severity, const std::string& string) {
    Context::current()->state().debug->messageInsertImplementation(source, type, id, severity, string);
}

void DebugMessage::setCallback(const Callback callback, const void* userParam) {
    Context::current()->state().debug->messageCallbackImplementation(callback, userParam);
}

void DebugMessage::setDefaultCallback() {
    setCallback(defaultCallback, nullptr);
}

void DebugMessage::insertImplementationNoOp(Source, Type, UnsignedInt, Severity, const std::string&) {}

void DebugMessage::insertImplementationKhr(const Source source, const Type type, const UnsignedInt id, const Severity severity, const std::string& string) {
    /** @todo Re-enable when extension wrangler is available for ES */
    #ifndef MAGNUM_TARGET_GLES
    glDebugMessageInsert(GLenum(source), GLenum(type), id, GLenum(severity), string.size(), string.data());
    #else
    static_cast<void>(source);
    static_cast<void>(type);
    static_cast<void>(id);
    static_cast<void>(severity);
    static_cast<void>(string);
    CORRADE_INTERNAL_ASSERT(false);
    //glDebugMessageInsertEXT(GLenum(source), GLenum(type), id, GLenum(severity), string.size(), string.data());
    #endif
}

void DebugMessage::insertImplementationExt(Source, Type, UnsignedInt, Severity, const std::string& string) {
    /** @todo Re-enable when extension wrangler is available for ES */
    #ifndef MAGNUM_TARGET_GLES
    glInsertEventMarkerEXT(string.size(), string.data());
    #else
    static_cast<void>(string);
    CORRADE_INTERNAL_ASSERT(false);
    #endif
}

#ifndef MAGNUM_TARGET_GLES
void DebugMessage::insertImplementationGremedy(Source, Type, UnsignedInt, Severity, const std::string& string) {
    glStringMarkerGREMEDY(string.length(), string.data());
}
#endif

void DebugMessage::callbackImplementationNoOp(Callback, const void*) {}

void DebugMessage::callbackImplementationKhr(const Callback callback, const void* userParam) {
    /* Replace the callback */
    const Callback original = Context::current()->state().debug->messageCallback;
    Context::current()->state().debug->messageCallback = callback;

    /* Adding callback */
    if(!original && callback) {
        /** @todo Re-enable when extension wrangler is available for ES */
        #ifndef MAGNUM_TARGET_GLES
        glDebugMessageCallback(callbackWrapper, userParam);
        #else
        static_cast<void>(userParam);
        CORRADE_INTERNAL_ASSERT(false);
        //glDebugMessageCallbackEXT(callbackWrapper, userParam);
        #endif

    /* Deleting callback */
    } else if(original && !callback) {
        /** @todo Re-enable when extension wrangler is available for ES */
        #ifndef MAGNUM_TARGET_GLES
        glDebugMessageCallback(nullptr, nullptr);
        #else
        CORRADE_INTERNAL_ASSERT(false);
        //glDebugMessageCallbackEXT(nullptr, nullptr);
        #endif
    }
}

#ifndef DOXYGEN_GENERATING_OUTPUT
Debug operator<<(Debug debug, const DebugMessage::Source value) {
    switch(value) {
        #define _c(value) case DebugMessage::Source::value: return debug << "DebugMessage::Source::" #value;
        _c(Api)
        _c(WindowSystem)
        _c(ShaderCompiler)
        _c(ThirdParty)
        _c(Application)
        _c(Other)
        #undef _c
    }

    return debug << "DebugMessage::Source::(invalid)";
}

Debug operator<<(Debug debug, const DebugMessage::Type value) {
    switch(value) {
        #define _c(value) case DebugMessage::Type::value: return debug << "DebugMessage::Type::" #value;
        _c(Error)
        _c(DeprecatedBehavior)
        _c(UndefinedBehavior)
        _c(Portability)
        _c(Performance)
        _c(Other)
        _c(Marker)
        #undef _c
    }

    return debug << "DebugMessage::Type::(invalid)";
}

Debug operator<<(Debug debug, const DebugMessage::Severity value) {
    switch(value) {
        #define _c(value) case DebugMessage::Severity::value: return debug << "DebugMessage::Severity::" #value;
        _c(High)
        _c(Medium)
        _c(Low)
        _c(Notification)
        #undef _c
    }

    return debug << "DebugMessage::Severity::(invalid)";
}
#endif

}<|MERGE_RESOLUTION|>--- conflicted
+++ resolved
@@ -36,12 +36,9 @@
 
 namespace {
 
-<<<<<<< HEAD
-void
-=======
 /** @todo Re-enable when extension wrangler is available for ES */
 #ifndef MAGNUM_TARGET_GLES
->>>>>>> e1105300
+void
 #ifdef CORRADE_TARGET_WINDOWS
 APIENTRY
 #endif
