--- conflicted
+++ resolved
@@ -344,7 +344,342 @@
          */
         virtual void drawEvent() = 0;
 
-<<<<<<< HEAD
+        /* Since 1.8.17, the original short-hand group closing doesn't work
+           anymore. FFS. */
+        /**
+         * @}
+         */
+
+        /** @{ @name Keyboard handling */
+
+        /**
+         * @brief Key press event
+         *
+         * Called when an key is pressed. Default implementation does nothing.
+         */
+        virtual void keyPressEvent(KeyEvent& event);
+
+        /**
+         * @brief Key release event
+         *
+         * Called when an key is released. Default implementation does nothing.
+         */
+        virtual void keyReleaseEvent(KeyEvent& event);
+
+        /* Since 1.8.17, the original short-hand group closing doesn't work
+           anymore. FFS. */
+        /**
+         * @}
+         */
+
+        /** @{ @name Mouse handling */
+
+    public:
+        /**
+         * @brief Cursor type
+         * @m_since{2020,06}
+         *
+         * @see @ref setCursor()
+         */
+        enum class Cursor: UnsignedInt {
+            Arrow,          /**< Arrow */
+            TextInput,      /**< Text input */
+            Wait,           /**< Wait */
+            Crosshair,      /**< Crosshair */
+            WaitArrow,      /**< Small wait cursor */
+            ResizeNWSE,     /**< Double arrow pointing northwest and southeast */
+            ResizeNESW,     /**< Double arrow pointing northeast and southwest */
+            ResizeWE,       /**< Double arrow pointing west and east */
+            ResizeNS,       /**< Double arrow pointing north and south */
+            ResizeAll,      /**< Four pointed arrow pointing north, south, east, and west */
+            No,             /**< Slashed circle or crossbones */
+            Hand,           /**< Hand */
+            Hidden,         /**< Hidden */
+
+            #ifndef CORRADE_TARGET_EMSCRIPTEN
+            /**
+             * Hidden and locked. When the mouse is locked, only
+             * @ref MouseMoveEvent::relativePosition() is changing, absolute
+             * position stays the same.
+             * @note Not available in @ref CORRADE_TARGET_EMSCRIPTEN "Emscripten".
+             */
+            HiddenLocked
+            #endif
+        };
+
+        /**
+         * @brief Set cursor type
+         * @m_since{2020,06}
+         *
+         * Expects that a window is already created. Default is
+         * @ref Cursor::Arrow.
+         * @ref TODOTODO uhh clean up the docs to say "that the window is", not "a"
+         */
+        void setCursor(Cursor cursor);
+
+        /**
+         * @brief Get current cursor type
+         * @m_since{2020,06}
+         */
+        Cursor cursor();
+
+        #ifndef CORRADE_TARGET_EMSCRIPTEN
+        /**
+         * @brief Warp mouse cursor to given coordinates
+         *
+         * @note Not available in @ref CORRADE_TARGET_EMSCRIPTEN "Emscripten".
+         */
+        void warpCursor(const Vector2i& position) {
+            SDL_WarpMouseInWindow(_window, position.x(), position.y());
+        }
+        #endif
+
+    private:
+        /**
+         * @brief Mouse press event
+         *
+         * Called when mouse button is pressed. Default implementation does
+         * nothing.
+         */
+        virtual void mousePressEvent(MouseEvent& event);
+
+        /**
+         * @brief Mouse release event
+         *
+         * Called when mouse button is released. Default implementation does
+         * nothing.
+         */
+        virtual void mouseReleaseEvent(MouseEvent& event);
+
+        /**
+         * @brief Mouse move event
+         *
+         * Called when mouse is moved. Default implementation does nothing.
+         */
+        virtual void mouseMoveEvent(MouseMoveEvent& event);
+
+        /**
+         * @brief Mouse scroll event
+         *
+         * Called when a scrolling device is used (mouse wheel or scrolling
+         * area on a touchpad). Default implementation does nothing.
+         */
+        virtual void mouseScrollEvent(MouseScrollEvent& event);
+
+        /* Since 1.8.17, the original short-hand group closing doesn't work
+           anymore. FFS. */
+        /**
+         * @}
+         */
+
+        /** @{ @name Touch gesture handling */
+
+        /**
+         * @brief Multi gesture event
+         *
+         * Called when the user performs a gesture using multiple fingers.
+         * Default implementation does nothing.
+         * @experimental
+         */
+        virtual void multiGestureEvent(MultiGestureEvent& event);
+
+        /* Since 1.8.17, the original short-hand group closing doesn't work
+           anymore. FFS. */
+        /**
+         * @}
+         */
+
+        /** @{ @name Text input handling */
+
+        /**
+         * @brief Text input event
+         *
+         * Called when text input is active and the text is being input.
+         * @see @ref Sdl2Application::isTextInputActive()
+         */
+        virtual void textInputEvent(TextInputEvent& event);
+
+        /**
+         * @brief Text editing event
+         *
+         * Called when text input is active and the text is being edited.
+         */
+        virtual void textEditingEvent(TextEditingEvent& event);
+
+        /* Since 1.8.17, the original short-hand group closing doesn't work
+           anymore. FFS. */
+        /**
+         * @}
+         */
+
+    private:
+        friend Sdl2Application;
+
+        enum class WindowFlag: UnsignedByte;
+        typedef Containers::EnumSet<WindowFlag> WindowFlags;
+        CORRADE_ENUMSET_FRIEND_OPERATORS(WindowFlags)
+
+        /* Used by Sdl2Application(NoCreateT) */
+        explicit Sdl2ApplicationWindow(Sdl2Application& application, NoCreateT);
+
+        Vector2 dpiScalingInternal(Implementation::Sdl2DpiScalingPolicy configurationDpiScalingPolicy, const Vector2& configurationDpiScaling) const;
+        #ifndef CORRADE_TARGET_EMSCRIPTEN
+        bool tryCreateWindow(const Configuration& configuration);
+        void destroyWindow();
+        #endif
+
+        Sdl2Application& _application;
+
+        /* These are saved from configuration to be reused in dpiScaling() and
+           viewportEvent() later */
+        Implementation::Sdl2DpiScalingPolicy _configurationDpiScalingPolicy{};
+        Vector2 _configurationDpiScaling;
+
+        #ifndef CORRADE_TARGET_EMSCRIPTEN
+        SDL_Window* _window{};
+        Vector2i _viewportSize;
+        #else
+        SDL_Surface* _surface{};
+        Vector2i _lastKnownCanvasSize;
+        #endif
+
+        WindowFlags _windowFlags;
+};
+
+/** @nosubgrouping
+@brief SDL2 application
+
+@m_keywords{Application}
+
+Application using [Simple DirectMedia Layer](http://www.libsdl.org/) toolkit.
+Supports keyboard and mouse handling. This application library is available for
+all platforms for which SDL2 is ported except Android (thus also
+@ref CORRADE_TARGET_EMSCRIPTEN "Emscripten", see
+respective sections in @ref building-corrade-cross-emscripten "Corrade's" and
+@ref building-cross-emscripten "Magnum's" building documentation).
+
+@m_class{m-block m-success}
+
+@thirdparty This plugin makes use of the [SDL2](https://www.libsdl.org/)
+    library, released under the @m_class{m-label m-success} **zlib license**
+    ([license text](http://www.gzip.org/zlib/zlib_license.html),
+    [choosealicense.com](https://choosealicense.com/licenses/zlib/)).
+    Attribution is appreciated but not required.
+
+@section Platform-Sdl2Application-bootstrap Bootstrap application
+
+Fully contained base application using @ref Sdl2Application along with
+CMake setup is available in `base` branch of
+[Magnum Bootstrap](https://github.com/mosra/magnum-bootstrap) repository,
+download it as [tar.gz](https://github.com/mosra/magnum-bootstrap/archive/base.tar.gz)
+or [zip](https://github.com/mosra/magnum-bootstrap/archive/base.zip) file.
+After extracting the downloaded archive you can build and run the application
+with these four commands:
+
+@code{.sh}
+mkdir build && cd build
+cmake ..
+cmake --build .
+./src/MyApplication # or ./src/Debug/MyApplication
+@endcode
+
+See @ref cmake for more information.
+
+@section Platform-Sdl2Application-bootstrap-emscripten Bootstrap application for Emscripten
+
+The dedicated application implementation for Emscripten is
+@ref EmscriptenApplication, which also provides a bootstrap project along with
+full HTML markup and CMake setup. @ref Sdl2Application however supports
+Emscripten as well --- set up the bootstrap application as
+@ref Platform-EmscriptenApplication-bootstrap "described in the EmscriptenApplication docs"
+and then change `src/CMakeLists.txt` and the @cpp #include @ce to use
+@ref Sdl2Application for both the native and the web build.
+
+@section Platform-Sdl2Application-bootstrap-ios Bootstrap application for iOS
+
+Fully contained base application using @ref Sdl2Application for both desktop
+and iOS build along with pre-filled `*.plist` is available in `base-ios` branch
+of [Magnum Bootstrap](https://github.com/mosra/magnum-bootstrap) repository,
+download it as [tar.gz](https://github.com/mosra/magnum-bootstrap/archive/base-ios.tar.gz)
+or [zip](https://github.com/mosra/magnum-bootstrap/archive/base-ios.zip) file.
+After extracting the downloaded archive, you can do the desktop build in
+the same way as above. For the iOS build you also need to put the contents of
+toolchains repository from https://github.com/mosra/toolchains in `toolchains/`
+subdirectory.
+
+Then create build directory and run `cmake` to generate the Xcode project. Set
+`CMAKE_OSX_ROOT` to SDK you want to target and enable all desired architectures
+in `CMAKE_OSX_ARCHITECTURES`. Set `CMAKE_PREFIX_PATH` to the directory where
+you have all the dependencies.
+
+@code{.sh}
+mkdir build-ios && cd build-ios
+cmake .. \
+    -DCMAKE_TOOLCHAIN_FILE=path/to/toolchains/generic/iOS.cmake \
+    -DCMAKE_OSX_SYSROOT=/Applications/Xcode.app/Contents/Developer/Platforms/iPhoneOS.platform/Developer/SDKs/iPhoneOS.sdk \
+    -DCMAKE_OSX_ARCHITECTURES="arm64;armv7;armv7s" \
+    -DCMAKE_PREFIX_PATH=~/ios-libs \
+    -G Xcode
+@endcode
+
+You can then open the generated project file in Xcode and build/deploy it from
+there.
+
+@section Platform-Sdl2Application-bootstrap-winrt Bootstrap application for Windows RT
+
+Fully contained base application using @ref Sdl2Application for both desktop
+and Windows Phone / Windows Store build along with all required plumbing is
+available in `base-winrt` branch of [Magnum Bootstrap](https://github.com/mosra/magnum-bootstrap)
+repository, download it as [zip](https://github.com/mosra/magnum-bootstrap/archive/base-winrt.zip)
+file. After extracting the downloaded archive, you can do the desktop build in
+the same way as above.
+
+For the Windows RT build you need to provide [your own *.pfx certificate file](https://msdn.microsoft.com/en-us/library/windows/desktop/jj835832.aspx) and
+pass it to CMake in a `SIGNING_CERTIFICATE` variable. The bootstrap application
+assumes that SDL2 and ANGLE is built as DLL and both Corrade and Magnum are
+built statically. Assuming the native Corrade installation is in `C:/Sys` and
+all WinRT dependencies are in `C:/Sys-winrt`, the build can be done similarly
+to the following:
+
+@code{.bat}
+mkdir build-winrt && cd build-winrt
+cmake .. ^
+    -DCORRADE_RC_EXECUTABLE="C:/Sys/bin/corrade-rc.exe" ^
+    -DCMAKE_PREFIX_PATH="C:/Sys-winrt" ^
+    -DCMAKE_SYSTEM_NAME=WindowsStore ^
+    -DCMAKE_SYSTEM_VERSION=8.1 ^
+    -G "Visual Studio 14 2015" ^
+    -DSIGNING_CERTIFICATE=<path-to-your-pfx-file>
+cmake --build .
+@endcode
+
+Change `WindowsStore` to `WindowsPhone` if you want to build for Windows Phone
+instead. The `build-winrt/src/AppPackages` directory will then contain the
+final package along with a PowerShell script for easy local installation.
+
+@section Platform-Sdl2Application-usage General usage
+
+This application library depends on the [SDL2](http://www.libsdl.org) library
+(Emscripten has it built in) and is built if `MAGNUM_WITH_SDL2APPLICATION` is
+enabled when building Magnum. To use this library with CMake, put
+[FindSDL2.cmake](https://github.com/mosra/magnum/blob/master/modules/FindSDL2.cmake)
+into your `modules/` directory, request the `Sdl2Application` component of
+the `Magnum` package and link to the `Magnum::Sdl2Application` target:
+
+@code{.cmake}
+find_package(Magnum REQUIRED Sdl2Application)
+
+# ...
+target_link_libraries(your-app PRIVATE Magnum::Sdl2Application)
+@endcode
+
+Additionally, if you're using Magnum as a CMake subproject, bundle the
+[SDL repository](https://github.com/libsdl-org/SDL) and do the following
+* *before* calling @cmake find_package() @ce to ensure it's enabled, as the
+library is not built by default. If you want to use system-installed SDL2,
+omit the first part and point `CMAKE_PREFIX_PATH` to its installation dir if
+necessary.
+
 @code{.cmake}
 # This is the most minimal set of features which still make Sdl2Application
 # work. If you need something from these, remove the setting. The SDL_AUDIO and
@@ -362,397 +697,6 @@
 set(SDL_POWER OFF CACHE BOOL "" FORCE)
 set(SDL_RENDER OFF CACHE BOOL "" FORCE)
 set(SDL_SENSOR OFF CACHE BOOL "" FORCE)
-# This assumes you want to have SDL as a static library. If not, set SDL_STATIC
-# to OFF instead.
-set(SDL_SHARED OFF CACHE BOOL "" FORCE)
-add_subdirectory(SDL EXCLUDE_FROM_ALL)
-=======
-        /* Since 1.8.17, the original short-hand group closing doesn't work
-           anymore. FFS. */
-        /**
-         * @}
-         */
->>>>>>> 17c74b23
-
-        /** @{ @name Keyboard handling */
-
-        /**
-         * @brief Key press event
-         *
-         * Called when an key is pressed. Default implementation does nothing.
-         */
-        virtual void keyPressEvent(KeyEvent& event);
-
-        /**
-         * @brief Key release event
-         *
-         * Called when an key is released. Default implementation does nothing.
-         */
-        virtual void keyReleaseEvent(KeyEvent& event);
-
-        /* Since 1.8.17, the original short-hand group closing doesn't work
-           anymore. FFS. */
-        /**
-         * @}
-         */
-
-        /** @{ @name Mouse handling */
-
-    public:
-        /**
-         * @brief Cursor type
-         * @m_since{2020,06}
-         *
-         * @see @ref setCursor()
-         */
-        enum class Cursor: UnsignedInt {
-            Arrow,          /**< Arrow */
-            TextInput,      /**< Text input */
-            Wait,           /**< Wait */
-            Crosshair,      /**< Crosshair */
-            WaitArrow,      /**< Small wait cursor */
-            ResizeNWSE,     /**< Double arrow pointing northwest and southeast */
-            ResizeNESW,     /**< Double arrow pointing northeast and southwest */
-            ResizeWE,       /**< Double arrow pointing west and east */
-            ResizeNS,       /**< Double arrow pointing north and south */
-            ResizeAll,      /**< Four pointed arrow pointing north, south, east, and west */
-            No,             /**< Slashed circle or crossbones */
-            Hand,           /**< Hand */
-            Hidden,         /**< Hidden */
-
-            #ifndef CORRADE_TARGET_EMSCRIPTEN
-            /**
-             * Hidden and locked. When the mouse is locked, only
-             * @ref MouseMoveEvent::relativePosition() is changing, absolute
-             * position stays the same.
-             * @note Not available in @ref CORRADE_TARGET_EMSCRIPTEN "Emscripten".
-             */
-            HiddenLocked
-            #endif
-        };
-
-        /**
-         * @brief Set cursor type
-         * @m_since{2020,06}
-         *
-         * Expects that a window is already created. Default is
-         * @ref Cursor::Arrow.
-         * @ref TODOTODO uhh clean up the docs to say "that the window is", not "a"
-         */
-        void setCursor(Cursor cursor);
-
-        /**
-         * @brief Get current cursor type
-         * @m_since{2020,06}
-         */
-        Cursor cursor();
-
-        #ifndef CORRADE_TARGET_EMSCRIPTEN
-        /**
-         * @brief Warp mouse cursor to given coordinates
-         *
-         * @note Not available in @ref CORRADE_TARGET_EMSCRIPTEN "Emscripten".
-         */
-        void warpCursor(const Vector2i& position) {
-            SDL_WarpMouseInWindow(_window, position.x(), position.y());
-        }
-        #endif
-
-    private:
-        /**
-         * @brief Mouse press event
-         *
-         * Called when mouse button is pressed. Default implementation does
-         * nothing.
-         */
-        virtual void mousePressEvent(MouseEvent& event);
-
-        /**
-         * @brief Mouse release event
-         *
-         * Called when mouse button is released. Default implementation does
-         * nothing.
-         */
-        virtual void mouseReleaseEvent(MouseEvent& event);
-
-        /**
-         * @brief Mouse move event
-         *
-         * Called when mouse is moved. Default implementation does nothing.
-         */
-        virtual void mouseMoveEvent(MouseMoveEvent& event);
-
-        /**
-         * @brief Mouse scroll event
-         *
-         * Called when a scrolling device is used (mouse wheel or scrolling
-         * area on a touchpad). Default implementation does nothing.
-         */
-        virtual void mouseScrollEvent(MouseScrollEvent& event);
-
-        /* Since 1.8.17, the original short-hand group closing doesn't work
-           anymore. FFS. */
-        /**
-         * @}
-         */
-
-        /** @{ @name Touch gesture handling */
-
-        /**
-         * @brief Multi gesture event
-         *
-         * Called when the user performs a gesture using multiple fingers.
-         * Default implementation does nothing.
-         * @experimental
-         */
-        virtual void multiGestureEvent(MultiGestureEvent& event);
-
-        /* Since 1.8.17, the original short-hand group closing doesn't work
-           anymore. FFS. */
-        /**
-         * @}
-         */
-
-        /** @{ @name Text input handling */
-
-        /**
-         * @brief Text input event
-         *
-         * Called when text input is active and the text is being input.
-         * @see @ref Sdl2Application::isTextInputActive()
-         */
-        virtual void textInputEvent(TextInputEvent& event);
-
-        /**
-         * @brief Text editing event
-         *
-         * Called when text input is active and the text is being edited.
-         */
-        virtual void textEditingEvent(TextEditingEvent& event);
-
-        /* Since 1.8.17, the original short-hand group closing doesn't work
-           anymore. FFS. */
-        /**
-         * @}
-         */
-
-    private:
-        friend Sdl2Application;
-
-        enum class WindowFlag: UnsignedByte;
-        typedef Containers::EnumSet<WindowFlag> WindowFlags;
-        CORRADE_ENUMSET_FRIEND_OPERATORS(WindowFlags)
-
-        /* Used by Sdl2Application(NoCreateT) */
-        explicit Sdl2ApplicationWindow(Sdl2Application& application, NoCreateT);
-
-        Vector2 dpiScalingInternal(Implementation::Sdl2DpiScalingPolicy configurationDpiScalingPolicy, const Vector2& configurationDpiScaling) const;
-        #ifndef CORRADE_TARGET_EMSCRIPTEN
-        bool tryCreateWindow(const Configuration& configuration);
-        void destroyWindow();
-        #endif
-
-        Sdl2Application& _application;
-
-        /* These are saved from configuration to be reused in dpiScaling() and
-           viewportEvent() later */
-        Implementation::Sdl2DpiScalingPolicy _configurationDpiScalingPolicy{};
-        Vector2 _configurationDpiScaling;
-
-        #ifndef CORRADE_TARGET_EMSCRIPTEN
-        SDL_Window* _window{};
-        Vector2i _viewportSize;
-        #else
-        SDL_Surface* _surface{};
-        Vector2i _lastKnownCanvasSize;
-        #endif
-
-        WindowFlags _windowFlags;
-};
-
-/** @nosubgrouping
-@brief SDL2 application
-
-@m_keywords{Application}
-
-Application using [Simple DirectMedia Layer](http://www.libsdl.org/) toolkit.
-Supports keyboard and mouse handling. This application library is available for
-all platforms for which SDL2 is ported except Android (thus also
-@ref CORRADE_TARGET_EMSCRIPTEN "Emscripten", see
-respective sections in @ref building-corrade-cross-emscripten "Corrade's" and
-@ref building-cross-emscripten "Magnum's" building documentation).
-
-@m_class{m-block m-success}
-
-@thirdparty This plugin makes use of the [SDL2](https://www.libsdl.org/)
-    library, released under the @m_class{m-label m-success} **zlib license**
-    ([license text](http://www.gzip.org/zlib/zlib_license.html),
-    [choosealicense.com](https://choosealicense.com/licenses/zlib/)).
-    Attribution is appreciated but not required.
-
-<<<<<<< HEAD
-@snippet Platform.cpp Sdl2Application-dpi-scaling
-=======
-@section Platform-Sdl2Application-bootstrap Bootstrap application
->>>>>>> 17c74b23
-
-Fully contained base application using @ref Sdl2Application along with
-CMake setup is available in `base` branch of
-[Magnum Bootstrap](https://github.com/mosra/magnum-bootstrap) repository,
-download it as [tar.gz](https://github.com/mosra/magnum-bootstrap/archive/base.tar.gz)
-or [zip](https://github.com/mosra/magnum-bootstrap/archive/base.zip) file.
-After extracting the downloaded archive you can build and run the application
-with these four commands:
-
-@code{.sh}
-mkdir build && cd build
-cmake ..
-cmake --build .
-./src/MyApplication # or ./src/Debug/MyApplication
-@endcode
-
-See @ref cmake for more information.
-
-@section Platform-Sdl2Application-bootstrap-emscripten Bootstrap application for Emscripten
-
-The dedicated application implementation for Emscripten is
-@ref EmscriptenApplication, which also provides a bootstrap project along with
-full HTML markup and CMake setup. @ref Sdl2Application however supports
-Emscripten as well --- set up the bootstrap application as
-@ref Platform-EmscriptenApplication-bootstrap "described in the EmscriptenApplication docs"
-and then change `src/CMakeLists.txt` and the @cpp #include @ce to use
-@ref Sdl2Application for both the native and the web build.
-
-@section Platform-Sdl2Application-bootstrap-ios Bootstrap application for iOS
-
-Fully contained base application using @ref Sdl2Application for both desktop
-and iOS build along with pre-filled `*.plist` is available in `base-ios` branch
-of [Magnum Bootstrap](https://github.com/mosra/magnum-bootstrap) repository,
-download it as [tar.gz](https://github.com/mosra/magnum-bootstrap/archive/base-ios.tar.gz)
-or [zip](https://github.com/mosra/magnum-bootstrap/archive/base-ios.zip) file.
-After extracting the downloaded archive, you can do the desktop build in
-the same way as above. For the iOS build you also need to put the contents of
-toolchains repository from https://github.com/mosra/toolchains in `toolchains/`
-subdirectory.
-
-Then create build directory and run `cmake` to generate the Xcode project. Set
-`CMAKE_OSX_ROOT` to SDK you want to target and enable all desired architectures
-in `CMAKE_OSX_ARCHITECTURES`. Set `CMAKE_PREFIX_PATH` to the directory where
-you have all the dependencies.
-
-@code{.sh}
-mkdir build-ios && cd build-ios
-cmake .. \
-    -DCMAKE_TOOLCHAIN_FILE=path/to/toolchains/generic/iOS.cmake \
-    -DCMAKE_OSX_SYSROOT=/Applications/Xcode.app/Contents/Developer/Platforms/iPhoneOS.platform/Developer/SDKs/iPhoneOS.sdk \
-    -DCMAKE_OSX_ARCHITECTURES="arm64;armv7;armv7s" \
-    -DCMAKE_PREFIX_PATH=~/ios-libs \
-    -G Xcode
-@endcode
-
-You can then open the generated project file in Xcode and build/deploy it from
-there.
-
-@section Platform-Sdl2Application-bootstrap-winrt Bootstrap application for Windows RT
-
-Fully contained base application using @ref Sdl2Application for both desktop
-and Windows Phone / Windows Store build along with all required plumbing is
-available in `base-winrt` branch of [Magnum Bootstrap](https://github.com/mosra/magnum-bootstrap)
-repository, download it as [zip](https://github.com/mosra/magnum-bootstrap/archive/base-winrt.zip)
-file. After extracting the downloaded archive, you can do the desktop build in
-the same way as above.
-
-For the Windows RT build you need to provide [your own *.pfx certificate file](https://msdn.microsoft.com/en-us/library/windows/desktop/jj835832.aspx) and
-pass it to CMake in a `SIGNING_CERTIFICATE` variable. The bootstrap application
-assumes that SDL2 and ANGLE is built as DLL and both Corrade and Magnum are
-built statically. Assuming the native Corrade installation is in `C:/Sys` and
-all WinRT dependencies are in `C:/Sys-winrt`, the build can be done similarly
-to the following:
-
-<<<<<<< HEAD
-        /**
-         * @brief Exit application
-         * @param exitCode  The exit code the application should return
-         *
-         * When called from application constructor, it will cause the
-         * application to exit immediately after constructor ends, without
-         * entering the event loop. When called from within an event handler,
-         * it will cause it to exit at the start of next event loop iteration.
-         * Compared to requesting an application exit using the window close
-         * button or the @m_class{m-label m-default} **Alt**
-         * @m_class{m-label m-default} **F4** /
-         * @m_class{m-label m-default} **Cmd**
-         * @m_class{m-label m-default} **Q** keyboard shortcut, the
-         * @ref exitEvent() *isn't* called when using this function.
-         *
-         * Calling this function from an application constructor is recommended
-         * over @ref std::exit() or @ref Corrade::Utility::Fatal "Fatal", which
-         * exit without calling destructors on local scope. Note that, however,
-         * you need to explicitly @cpp return @ce after calling it, as it can't
-         * exit the constructor on its own:
-         *
-         * @snippet Platform.cpp exit-from-constructor
-         */
-        void exit(int exitCode = 0);
-=======
-@code{.bat}
-mkdir build-winrt && cd build-winrt
-cmake .. ^
-    -DCORRADE_RC_EXECUTABLE="C:/Sys/bin/corrade-rc.exe" ^
-    -DCMAKE_PREFIX_PATH="C:/Sys-winrt" ^
-    -DCMAKE_SYSTEM_NAME=WindowsStore ^
-    -DCMAKE_SYSTEM_VERSION=8.1 ^
-    -G "Visual Studio 14 2015" ^
-    -DSIGNING_CERTIFICATE=<path-to-your-pfx-file>
-cmake --build .
-@endcode
->>>>>>> 17c74b23
-
-Change `WindowsStore` to `WindowsPhone` if you want to build for Windows Phone
-instead. The `build-winrt/src/AppPackages` directory will then contain the
-final package along with a PowerShell script for easy local installation.
-
-@section Platform-Sdl2Application-usage General usage
-
-This application library depends on the [SDL2](http://www.libsdl.org) library
-(Emscripten has it built in) and is built if `MAGNUM_WITH_SDL2APPLICATION` is
-enabled when building Magnum. To use this library with CMake, put
-[FindSDL2.cmake](https://github.com/mosra/magnum/blob/master/modules/FindSDL2.cmake)
-into your `modules/` directory, request the `Sdl2Application` component of
-the `Magnum` package and link to the `Magnum::Sdl2Application` target:
-
-@code{.cmake}
-find_package(Magnum REQUIRED Sdl2Application)
-
-# ...
-target_link_libraries(your-app PRIVATE Magnum::Sdl2Application)
-@endcode
-
-Additionally, if you're using Magnum as a CMake subproject, bundle the
-[SDL repository](https://github.com/libsdl-org/SDL) and do the following
-* *before* calling @cmake find_package() @ce to ensure it's enabled, as the
-library is not built by default. If you want to use system-installed SDL2,
-omit the first part and point `CMAKE_PREFIX_PATH` to its installation dir if
-necessary.
-
-@code{.cmake}
-# This is the most minimal set of features which still make Sdl2Application
-# work. If you need something from these, remove the setting. The SDL_AUDIO and
-# SDL_EVENT options should not be needed either as Magnum doesn't use them, but
-# if they're disabled they causes compiler or linker errors. Either SDL_DLOPEN
-# or SDL_LOADSO needs to be enabled depending on the system to allow linking
-# dependencies at runtime, so it's better to just leave them both on. The
-# SDL_TIMERS option is important for rendering performance.
-set(SDL_ATOMIC OFF CACHE BOOL "" FORCE)
-set(SDL_CPUINFO OFF CACHE BOOL "" FORCE)
-set(SDL_FILE OFF CACHE BOOL "" FORCE)
-set(SDL_FILESYSTEM OFF CACHE BOOL "" FORCE)
-set(SDL_HAPTIC OFF CACHE BOOL "" FORCE)
-set(SDL_LOCALE OFF CACHE BOOL "" FORCE)
-set(SDL_POWER OFF CACHE BOOL "" FORCE)
-set(SDL_RENDER OFF CACHE BOOL "" FORCE)
-set(SDL_SENSOR OFF CACHE BOOL "" FORCE)
-set(SDL_THREADS OFF CACHE BOOL "" FORCE)
 # This assumes you want to have SDL as a static library. If not, set SDL_STATIC
 # to OFF instead.
 set(SDL_SHARED OFF CACHE BOOL "" FORCE)
@@ -977,7 +921,7 @@
 different relation on each platform, the way to calculate context scaling
 consistently everywhere is using this expression:
 
-@snippet MagnumPlatform.cpp Sdl2Application-dpi-scaling
+@snippet Platform.cpp Sdl2Application-dpi-scaling
 
 If your application is saving and restoring window size, it's advisable to take
 @ref dpiScaling() into account:
@@ -1114,7 +1058,7 @@
          * you need to explicitly @cpp return @ce after calling it, as it can't
          * exit the constructor on its own:
          *
-         * @snippet MagnumPlatform.cpp exit-from-constructor
+         * @snippet Platform.cpp exit-from-constructor
          */
         void exit(int exitCode = 0);
 
