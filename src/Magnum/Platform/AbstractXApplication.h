--- conflicted
+++ resolved
@@ -44,19 +44,11 @@
 #include "Magnum/Math/Vector2.h"
 #include "Magnum/Platform/Platform.h"
 
-<<<<<<< HEAD
 #ifdef CORRADE_GCC45_COMPATIBILITY
 #include "Magnum/Version.h"
 #endif
 
-namespace Magnum {
-
-class Context;
-
-namespace Platform {
-=======
 namespace Magnum { namespace Platform {
->>>>>>> 7d6de4ad
 
 namespace Implementation {
     template<class, class, class, class> class AbstractContextHandler;
