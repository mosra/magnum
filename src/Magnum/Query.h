--- conflicted
+++ resolved
@@ -32,489 +32,6 @@
 
 #include "Magnum/configure.h"
 
-<<<<<<< HEAD
-namespace Magnum {
-
-/**
-@brief Base class for queries
-
-See @ref PrimitiveQuery, @ref SampleQuery and @ref TimeQuery documentation for
-more information.
-@todo `QUERY_COUNTER_BITS` (not sure since when this is supported)
-*/
-class MAGNUM_EXPORT AbstractQuery: public AbstractObject {
-    public:
-        /** @brief Copying is not allowed */
-        AbstractQuery(const AbstractQuery&) = delete;
-
-        /** @brief Move constructor */
-        AbstractQuery(AbstractQuery&& other) noexcept;
-
-        /** @brief Copying is not allowed */
-        AbstractQuery& operator=(const AbstractQuery&) = delete;
-
-        /** @brief Move assignment */
-        AbstractQuery& operator=(AbstractQuery&& other) noexcept;
-
-        /** @brief OpenGL query ID */
-        GLuint id() const { return _id; }
-
-        /**
-         * @brief %Query label
-         *
-         * The result is *not* cached, repeated queries will result in repeated
-         * OpenGL calls. If OpenGL 4.3 is not supported and neither
-         * @extension{KHR,debug} nor @extension2{EXT,debug_label} desktop or ES
-         * extension is available, this function returns empty string.
-         * @see @fn_gl{GetObjectLabel} with @def_gl{QUERY} or
-         *      @fn_gl_extension2{GetObjectLabel,EXT,debug_label} with
-         *      @def_gl{QUERY_OBJECT_EXT}
-         */
-        std::string label() const;
-
-        /**
-         * @brief Set query label
-         * @return Reference to self (for method chaining)
-         *
-         * Default is empty string. If OpenGL 4.3 is not supported and neither
-         * @extension{KHR,debug} nor @extension2{EXT,debug_label} desktop or ES
-         * extension is available, this function does nothing.
-         * @see @ref maxLabelLength(), @fn_gl{ObjectLabel} with
-         *      @def_gl{QUERY} or @fn_gl_extension2{LabelObject,EXT,debug_label}
-         *      with @def_gl{QUERY_OBJECT_EXT}
-         */
-        AbstractQuery& setLabel(const std::string& label) {
-            return setLabelInternal({label.data(), label.size()});
-        }
-
-        /** @overload */
-        template<std::size_t size> AbstractQuery& setLabel(const char(&label)[size]) {
-            return setLabelInternal(label);
-        }
-
-        /**
-         * @brief Whether the result is available
-         *
-         * @see @fn_gl{GetQueryObject} with @def_gl{QUERY_RESULT_AVAILABLE}
-         */
-        bool resultAvailable();
-
-        /**
-         * @brief Result
-         * @tparam T Result type. Can be either `bool`, @ref UnsignedInt,
-         *      @ref Int, @ref UnsignedLong or @ref Long.
-         *
-         * Note that this function is blocking until the result is available.
-         * See resultAvailable().
-         * @attention @ref Magnum::UnsignedLong "UnsignedLong" and @ref Magnum::Long "Long"
-         *      result type is not available in @ref MAGNUM_TARGET_WEBGL "WebGL".
-         * @see @fn_gl{GetQueryObject} with @def_gl{QUERY_RESULT}
-         * @requires_gl33 %Extension @extension{ARB,timer_query} for result
-         *      type @ref Magnum::UnsignedInt "UnsignedInt" and @ref Magnum::Long
-         *      "Long"
-         * @requires_es_extension %Extension @es_extension{EXT,disjoint_timer_query}
-         *      for result types @ref Magnum::Int "Int", @ref Magnum::UnsignedLong "UnsignedLong"
-         *      @ref Magnum::Long "Long".
-         */
-        template<class T> T result();
-
-        /**
-         * @brief End query
-         *
-         * The result can be then retrieved by calling @ref result().
-         * @see @fn_gl{EndQuery}
-         */
-        void end();
-
-    protected:
-        /**
-         * @brief Constructor
-         *
-         * Generates one OpenGL query.
-         * @see @fn_gl{GenQueries}
-         */
-        explicit AbstractQuery();
-
-        /**
-         * @brief Destructor
-         *
-         * Deletes assigned OpenGL query.
-         * @see @fn_gl{DeleteQueries}
-         */
-        ~AbstractQuery();
-
-    #ifdef DOXYGEN_GENERATING_OUTPUT
-    private:
-    #endif
-        void begin(GLenum target);
-
-    private:
-        AbstractQuery& setLabelInternal(Containers::ArrayReference<const char> label);
-
-        GLuint _id;
-        GLenum target;
-};
-
-
-#ifndef DOXYGEN_GENERATING_OUTPUT
-template<> bool MAGNUM_EXPORT AbstractQuery::result<bool>();
-template<> UnsignedInt MAGNUM_EXPORT AbstractQuery::result<UnsignedInt>();
-template<> Int MAGNUM_EXPORT AbstractQuery::result<Int>();
-#ifndef MAGNUM_TARGET_WEBGL
-template<> UnsignedLong MAGNUM_EXPORT AbstractQuery::result<UnsignedLong>();
-template<> Long MAGNUM_EXPORT AbstractQuery::result<Long>();
-#endif
-#endif
-
-#ifndef MAGNUM_TARGET_GLES2
-/**
-@brief Query for primitives
-
-Queries count of generated primitives from vertex shader, geometry shader or
-transform feedback. Example usage:
-@code
-PrimitiveQuery q;
-
-q.begin(PrimitiveQuery::Target::PrimitivesGenerated);
-// rendering...
-q.end();
-
-if(!q.resultAvailable()) {
-    // do some work until to give OpenGL some time...
-}
-
-// ...or block until the result is available
-UnsignedInt primitiveCount = q.result<UnsignedInt>();
-@endcode
-@requires_gl30 %Extension @extension{EXT,transform_feedback}
-@requires_gles30 Only sample queries are available on OpenGL ES 2.0.
-
-@see @ref SampleQuery, @ref TimeQuery
-@todo glBeginQueryIndexed
-*/
-class PrimitiveQuery: public AbstractQuery {
-    public:
-        /** @brief Query target */
-        enum class Target: GLenum {
-            #ifndef MAGNUM_TARGET_GLES
-            /**
-             * Count of primitives generated from vertex shader or geometry
-             * shader.
-             * @requires_gl Only transform feedback query is available in
-             *      OpenGL ES.
-             */
-            PrimitivesGenerated = GL_PRIMITIVES_GENERATED,
-            #endif
-
-            /** Count of primitives written to transform feedback buffer. */
-            TransformFeedbackPrimitivesWritten = GL_TRANSFORM_FEEDBACK_PRIMITIVES_WRITTEN
-        };
-
-        explicit PrimitiveQuery() {}
-
-        #ifdef CORRADE_GCC45_COMPATIBILITY
-        PrimitiveQuery(const PrimitiveQuery&) = delete;
-        PrimitiveQuery(PrimitiveQuery&& other): AbstractQuery(std::move(other)) {}
-        PrimitiveQuery& operator=(const PrimitiveQuery&) = delete;
-        PrimitiveQuery& operator=(PrimitiveQuery&& other) {
-            AbstractQuery::operator=(std::move(other));
-            return *this;
-        }
-        #endif
-
-        /**
-         * @brief Begin query
-         *
-         * Begins counting of given @p target until @ref end() is called.
-         * @see @fn_gl{BeginQuery}
-         */
-        void begin(Target target) {
-            AbstractQuery::begin(GLenum(target));
-        }
-
-        /* Overloads to remove WTF-factor from method chaining order */
-        #ifndef DOXYGEN_GENERATING_OUTPUT
-        PrimitiveQuery& setLabel(const std::string& label) {
-            AbstractQuery::setLabel(label);
-            return *this;
-        }
-        template<std::size_t size> PrimitiveQuery& setLabel(const char(&label)[size]) {
-            AbstractQuery::setLabel<size>(label);
-            return *this;
-        }
-        #endif
-};
-#endif
-
-/**
-@brief Query for samples
-
-Queries count of samples passed from fragment shader or boolean value
-indicating whether any samples passed. Can be used for example for conditional
-rendering:
-@code
-SampleQuery q;
-
-q.begin(SampleQuery::Target::AnySamplesPassed);
-// render simplified object to test whether it is visible at all...
-q.end();
-
-// render full version of the object only if it is visible
-if(q.result<bool>()) {
-    // ...
-}
-@endcode
-This approach has some drawbacks, as the rendering is blocked until result is
-available for the CPU to decide. This can be improved by using conditional
-rendering on GPU itself. The drawing commands will be sent to the GPU and
-processed or discarded later, so CPU can continue executing the code without
-waiting for the result.
-@code
-SampleQuery q;
-
-q.begin(SampleQuery::Target::AnySamplesPassed);
-// render simplified object to test whether it is visible at all...
-q.end();
-
-q.beginConditionalRender(SampleQuery::ConditionalRenderMode::Wait);
-// render full version of the object only if the query returns nonzero result
-q.endConditionalRender();
-@endcode
-
-@see @ref PrimitiveQuery, @ref TimeQuery
-@requires_gles30 %Extension @es_extension{EXT,occlusion_query_boolean} in
-    OpenGL ES 2.0
-*/
-class SampleQuery: public AbstractQuery {
-    public:
-        /** @brief Query target */
-        enum class Target: GLenum {
-            #ifndef MAGNUM_TARGET_GLES
-            /**
-             * Count of samples passed from fragment shader
-             * @requires_gl Only boolean query is available in OpenGL ES.
-             */
-            SamplesPassed = GL_SAMPLES_PASSED,
-            #endif
-
-            /**
-             * Whether any samples passed from fragment shader
-             * @requires_gl33 %Extension @extension{ARB,occlusion_query2}
-             */
-            #ifndef MAGNUM_TARGET_GLES2
-            AnySamplesPassed = GL_ANY_SAMPLES_PASSED,
-            #else
-            AnySamplesPassed = GL_ANY_SAMPLES_PASSED_EXT,
-            #endif
-
-            /**
-             * Whether any samples passed from fragment shader (conservative)
-             *
-             * An implementation may choose a less precise version of the
-             * test at the expense of some false positives.
-             * @requires_gl43 %Extension @extension{ARB,ES3_compatibility}
-             */
-            #ifndef MAGNUM_TARGET_GLES2
-            AnySamplesPassedConservative = GL_ANY_SAMPLES_PASSED_CONSERVATIVE
-            #else
-            AnySamplesPassedConservative = GL_ANY_SAMPLES_PASSED_CONSERVATIVE_EXT
-            #endif
-        };
-
-        #ifndef MAGNUM_TARGET_GLES
-        /**
-         * @brief Conditional render mode
-         *
-         * @requires_gl30 %Extension @extension{NV,conditional_render}
-         * @requires_gl Conditional rendering is not available in OpenGL ES.
-         */
-        enum class ConditionalRenderMode: GLenum {
-            /**
-             * If query result is not yet available, waits for it and
-             * then begins conditional rendering based on result value.
-             */
-            Wait = GL_QUERY_WAIT,
-
-            /**
-             * If query result is not yet available, OpenGL may begin
-             * rendering like if the result value was nonzero.
-             */
-            NoWait = GL_QUERY_NO_WAIT,
-
-            /**
-             * The same as Wait, but regions untouched by the sample query may
-             * not be rendered at all.
-             */
-            ByRegionWait = GL_QUERY_BY_REGION_WAIT,
-
-            /**
-             * The same as NoWait, but regions untouched by the sample query
-             * may not be rendered at all.
-             */
-            ByRegionNoWait = GL_QUERY_BY_REGION_NO_WAIT
-        };
-        #endif
-
-        explicit SampleQuery() {}
-
-        #ifdef CORRADE_GCC45_COMPATIBILITY
-        SampleQuery(const SampleQuery&) = delete;
-        SampleQuery(SampleQuery&& other): AbstractQuery(std::move(other)) {}
-        SampleQuery& operator=(const SampleQuery&) = delete;
-        SampleQuery& operator=(SampleQuery&& other) {
-            AbstractQuery::operator=(std::move(other));
-            return *this;
-        }
-        #endif
-
-        /** @copydoc PrimitiveQuery::begin() */
-        void begin(Target target) {
-            AbstractQuery::begin(GLenum(target));
-        }
-
-        #ifndef MAGNUM_TARGET_GLES
-        /**
-         * @brief Begin conditional rendering based on result value
-         *
-         * @see @fn_gl{BeginConditionalRender}
-         * @requires_gl30 %Extension @extension{NV,conditional_render}
-         * @requires_gl Conditional rendering is not available in OpenGL ES.
-         */
-        void beginConditionalRender(ConditionalRenderMode mode) {
-            glBeginConditionalRender(id(), GLenum(mode));
-        }
-
-        /**
-         * @brief End conditional render
-         *
-         * @see @fn_gl{EndConditionalRender}
-         * @requires_gl30 %Extension @extension{NV,conditional_render}
-         * @requires_gl Conditional rendering is not available in OpenGL ES.
-         */
-        void endConditionalRender() {
-            glEndConditionalRender();
-        }
-        #endif
-
-        /* Overloads to remove WTF-factor from method chaining order */
-        #ifndef DOXYGEN_GENERATING_OUTPUT
-        SampleQuery& setLabel(const std::string& label) {
-            AbstractQuery::setLabel(label);
-            return *this;
-        }
-        template<std::size_t size> SampleQuery& setLabel(const char(&label)[size]) {
-            AbstractQuery::setLabel<size>(label);
-            return *this;
-        }
-        #endif
-};
-
-/**
-@brief Query for elapsed time
-
-Queries timestamp after all previous OpenGL calls have been processed. It can
-query either duration of sequence of commands or absolute timestamp. Example
-usage of both methods:
-@code
-TimeQuery q1, q2;
-q1.begin(TimeQuery::Target::TimeElapsed);
-// rendering...
-q1.end();
-q2.begin(TimeQuery::Target::TimeElapsed);
-// another rendering...
-q2.end();
-UnsignedInt timeElapsed1 = q1.result<UnsignedInt>();
-UnsignedInt timeElapsed2 = q2.result<UnsignedInt>();
-@endcode
-@code
-TimeQuery q1, q2, q3;
-q1.timestamp();
-// rendering...
-q2.timestamp();
-// another rendering...
-q3.timestamp();
-UnsignedInt tmp = q2.result<UnsignedInt>();
-UnsignedInt timeElapsed1 = tmp-q1.result<UnsignedInt>();
-UnsignedInt timeElapsed2 = q3.result<UnsignedInt>()-tmp;
-@endcode
-Using the latter results in fewer OpenGL calls when doing more measures.
-@requires_gl33 %Extension @extension{ARB,timer_query}
-@requires_es_extension %Extension @es_extension{EXT,disjoint_timer_query}
-
-@see @ref PrimitiveQuery, @ref SampleQuery
-@todo timestamp with glGet + example usage
-@todo @es_extension{EXT,disjoint_timer_query} -- GL_GPU_DISJOINT_EXT support? where?
-*/
-class TimeQuery: public AbstractQuery {
-    public:
-        /** @brief Query target */
-        enum class Target: GLenum {
-            /** Elapsed time */
-            #ifndef MAGNUM_TARGET_GLES
-            TimeElapsed = GL_TIME_ELAPSED
-            #else
-            TimeElapsed = GL_TIME_ELAPSED_EXT
-            #endif
-        };
-
-        explicit TimeQuery() {}
-
-        #ifdef CORRADE_GCC45_COMPATIBILITY
-        TimeQuery(const TimeQuery&) = delete;
-        TimeQuery(TimeQuery&& other): AbstractQuery(std::move(other)) {}
-        TimeQuery& operator=(const TimeQuery&) = delete;
-        TimeQuery& operator=(TimeQuery&& other) {
-            AbstractQuery::operator=(std::move(other));
-            return *this;
-        }
-        #endif
-
-        /**
-         * @brief Query timestamp
-         *
-         * @see @fn_gl{QueryCounter} with @def_gl{TIMESTAMP}
-         */
-        void timestamp() {
-            #ifndef MAGNUM_TARGET_GLES
-            glQueryCounter(id(), GL_TIMESTAMP);
-            #elif !defined(CORRADE_TARGET_EMSCRIPTEN) && !defined(CORRADE_TARGET_NACL)
-            glQueryCounterEXT(id(), GL_TIMESTAMP_EXT);
-            #else
-            CORRADE_ASSERT_UNREACHABLE();
-            #endif
-        }
-
-        /** @copydoc PrimitiveQuery::begin() */
-        void begin(Target target) {
-            AbstractQuery::begin(GLenum(target));
-        }
-
-        /* Overloads to remove WTF-factor from method chaining order */
-        #ifndef DOXYGEN_GENERATING_OUTPUT
-        TimeQuery& setLabel(const std::string& label) {
-            AbstractQuery::setLabel(label);
-            return *this;
-        }
-        template<std::size_t size> TimeQuery& setLabel(const char(&label)[size]) {
-            AbstractQuery::setLabel<size>(label);
-            return *this;
-        }
-        #endif
-};
-
-inline AbstractQuery::AbstractQuery(AbstractQuery&& other) noexcept: _id(other._id), target(other.target) {
-    other._id = 0;
-}
-
-inline AbstractQuery& AbstractQuery::operator=(AbstractQuery&& other) noexcept {
-    std::swap(_id, other._id);
-    std::swap(target, other.target);
-    return *this;
-}
-
-}
-
-=======
 #ifdef MAGNUM_BUILD_DEPRECATED
 #include "Magnum/PrimitiveQuery.h"
 #include "Magnum/SampleQuery.h"
@@ -523,5 +40,4 @@
 #error use Magnum/PrimitiveQuery.h, Magnum/SampleQuery.h or Magnum/TimeQuery.h instead.
 #endif
 
->>>>>>> a13e9821
 #endif