--- conflicted
+++ resolved
@@ -19,14 +19,7 @@
  * @brief Function Magnum::MeshTools::compressIndices()
  */
 
-<<<<<<< HEAD
-#include <cstring>
-#include <vector>
 #include <tuple>
-#include <algorithm>
-=======
-#include <tuple>
->>>>>>> 02267d14
 
 #include "Buffer.h"
 #include "TypeTraits.h"
@@ -46,17 +39,7 @@
     public:
         CompressIndices(const std::vector<std::uint32_t>& indices): indices(indices) {}
 
-<<<<<<< HEAD
-        inline std::tuple<size_t, Type, char*> operator()() const {
-            #ifndef CORRADE_GCC44_COMPATIBILITY
-            return SizeBasedCall<Compressor>(*std::max_element(indices.begin(), indices.end()))(indices);
-            #else
-            return SizeBasedCall<std::tuple<size_t, Type, char*>, Compressor>(*std::max_element(indices.begin(), indices.end()))(indices);
-            #endif
-        }
-=======
         std::tuple<std::size_t, Type, char*> operator()() const;
->>>>>>> 02267d14
 
         void operator()(IndexedMesh* mesh, Buffer* buffer, Buffer::Usage usage) const;
 
