--- conflicted
+++ resolved
@@ -74,11 +74,6 @@
         std::size_t pixelSize() const { return pixelSize(_format, _type); }
 
     protected:
-<<<<<<< HEAD
-        /* GCC > 4.5 needs to have `= default` in class body, otherwise can't
-           use constexpr */
-        #ifndef CORRADE_GCC45_COMPATIBILITY
-=======
         /**
          * @brief Constructor
          * @param format            Format of pixel data
@@ -86,7 +81,9 @@
          */
         constexpr explicit AbstractImage(ImageFormat format, ImageType type): _format(format), _type(type) {}
 
->>>>>>> 1102232a
+        /* GCC > 4.5 needs to have `= default` in class body, otherwise can't
+           use constexpr */
+        #ifndef CORRADE_GCC45_COMPATIBILITY
         ~AbstractImage() = default;
         #else
         ~AbstractImage();
