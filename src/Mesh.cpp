--- conflicted
+++ resolved
@@ -315,29 +315,16 @@
 
 void Mesh::bindImplementationDefault() {
     /* Specify vertex attributes */
-<<<<<<< HEAD
-    for(auto it = attributes.begin(); it != attributes.end(); ++it)
+    for(auto it = _attributes.begin(); it != _attributes.end(); ++it)
         vertexAttribPointer(*it);
 
     #ifndef MAGNUM_TARGET_GLES2
-    for(auto it = integerAttributes.begin(); it != integerAttributes.end(); ++it)
+    for(auto it = _integerAttributes.begin(); it != _integerAttributes.end(); ++it)
         vertexAttribPointer(*it);
 
     #ifndef MAGNUM_TARGET_GLES
-    for(auto it = longAttributes.begin(); it != longAttributes.end(); ++it)
+    for(auto it = _longAttributes.begin(); it != _longAttributes.end(); ++it)
         vertexAttribPointer(*it);
-=======
-    for(const Attribute& attribute: _attributes)
-        vertexAttribPointer(attribute);
-
-    #ifndef MAGNUM_TARGET_GLES2
-    for(const IntegerAttribute& attribute: _integerAttributes)
-        vertexAttribPointer(attribute);
-
-    #ifndef MAGNUM_TARGET_GLES
-    for(const LongAttribute& attribute: _longAttributes)
-        vertexAttribPointer(attribute);
->>>>>>> f4a410ed
     #endif
     #endif
 
@@ -350,29 +337,16 @@
 }
 
 void Mesh::unbindImplementationDefault() {
-<<<<<<< HEAD
-    for(auto it = attributes.begin(); it != attributes.end(); ++it)
+    for(auto it = _attributes.begin(); it != _attributes.end(); ++it)
         glDisableVertexAttribArray(it->location);
 
     #ifndef MAGNUM_TARGET_GLES2
-    for(auto it = integerAttributes.begin(); it != integerAttributes.end(); ++it)
+    for(auto it = _integerAttributes.begin(); it != _integerAttributes.end(); ++it)
         glDisableVertexAttribArray(it->location);
 
     #ifndef MAGNUM_TARGET_GLES
-    for(auto it = longAttributes.begin(); it != longAttributes.end(); ++it)
+    for(auto it = _longAttributes.begin(); it != _longAttributes.end(); ++it)
         glDisableVertexAttribArray(it->location);
-=======
-    for(const Attribute& attribute: _attributes)
-        glDisableVertexAttribArray(attribute.location);
-
-    #ifndef MAGNUM_TARGET_GLES2
-    for(const IntegerAttribute& attribute: _integerAttributes)
-        glDisableVertexAttribArray(attribute.location);
-
-    #ifndef MAGNUM_TARGET_GLES
-    for(const LongAttribute& attribute: _longAttributes)
-        glDisableVertexAttribArray(attribute.location);
->>>>>>> f4a410ed
     #endif
     #endif
 }
