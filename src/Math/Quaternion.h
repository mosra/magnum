--- conflicted
+++ resolved
@@ -112,16 +112,7 @@
          *      Matrix4::rotation(), Complex::rotation(), Vector3::xAxis(),
          *      Vector3::yAxis(), Vector3::zAxis(), Vector::isNormalized()
          */
-<<<<<<< HEAD
-        inline static Quaternion<T> rotation(Rad<T> angle, const Vector3<T>& normalizedAxis) {
-            CORRADE_ASSERT(normalizedAxis.isNormalized(),
-                           "Math::Quaternion::rotation(): axis must be normalized", {});
-
-            return {normalizedAxis*std::sin(angle.toUnderlyingType()/2), std::cos(angle.toUnderlyingType()/2)};
-        }
-=======
         static Quaternion<T> rotation(Rad<T> angle, const Vector3<T>& normalizedAxis);
->>>>>>> b9a72bd3
 
         /**
          * @brief Create quaternion from rotation matrix
@@ -522,7 +513,7 @@
 template<class T> inline Quaternion<T> Quaternion<T>::rotation(const Rad<T> angle, const Vector3<T>& normalizedAxis) {
     CORRADE_ASSERT(normalizedAxis.isNormalized(),
         "Math::Quaternion::rotation(): axis must be normalized", {});
-    return {normalizedAxis*std::sin(T(angle)/2), std::cos(T(angle)/2)};
+    return {normalizedAxis*std::sin(angle.toUnderlyingType()/2), std::cos(angle.toUnderlyingType()/2)};
 }
 
 template<class T> inline Quaternion<T> Quaternion<T>::fromMatrix(const Matrix<3, T>& matrix) {
